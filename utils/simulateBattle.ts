--- conflicted
+++ resolved
@@ -264,52 +264,6 @@
     }
   }
 
-<<<<<<< HEAD
-  // End-of-battle healing
-  const calculateHealing = (army: Army, buildings: any, land: number, battleLog: any[], isYourArmy: boolean) => {
-      const healing: Record<string, number> = {};
-      if (buildings['Medical Center'] && land > 0) {
-          const mcRatio = buildings['Medical Center'] / land;
-          const healingPercent = mcRatio >= 1 ? 0.20 : (mcRatio >= 0.5 ? 0.10 : 0);
-          if (healingPercent > 0) {
-              const lossKey = isYourArmy ? 'yourLosses' : 'enemyLosses';
-              // Collect all units that took losses in the battle log
-              const allUnits = new Set<string>();
-              battleLog.forEach(log => {
-                  const losses = log.roundResult[lossKey];
-                  if (losses) {
-                      Object.keys(losses).forEach(unit => allUnits.add(unit));
-                  }
-              });
-              for (const unitName of allUnits) {
-                  const losses = battleLog.reduce((acc, log: any) => acc + (log.roundResult[lossKey][unitName] || 0), 0);
-                  const healedCount = Math.floor(losses * healingPercent);
-                  if (healedCount > 0) {
-                      healing[unitName] = healedCount;
-                  }
-              }
-          }
-      }
-      return healing;
-  };
-
-  const yourHealed: Record<string, number> = calculateHealing(yourArmy, yourBuildings, yourBuildings.Land || 20, battleLog, true); 
-  const enemyHealed: Record<string, number> = calculateHealing(enemyArmy, enemyBuildings, enemyBuildings.Land || 20, battleLog, false);
-  
-  for(const unit in yourHealed) {
-      const originalCount = yourInitialArmy[unit] || 0;
-      const currentCount = yourArmy[unit] || 0;
-      yourArmy[unit] = Math.min(originalCount, currentCount + yourHealed[unit]);
-  }
-  for(const unit in enemyHealed) {
-      const originalCount = enemyInitialArmy[unit] || 0;
-      const currentCount = enemyArmy[unit] || 0;
-      enemyArmy[unit] = Math.min(originalCount, currentCount + enemyHealed[unit]);
-  }
-
-
-=======
->>>>>>> ccc5e188
   return {
     winner,
     rounds: round - 1,
